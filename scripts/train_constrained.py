--- conflicted
+++ resolved
@@ -272,17 +272,6 @@
     val_loader = DataLoader(val_dataset, batch_size=config.training.batch_size, shuffle=False, collate_fn=collate_fn, num_workers=2)
     print(f"Dataset split: {train_size} training, {val_size} validation samples.")
 
-<<<<<<< HEAD
-    # Constrained Learning Setup
-    # We initialize the lambdas for the *full dataset* size to ensure that the indices
-    # from the random training split are always valid.
-    lagrangian_module = MultiConstraintLagrangian(
-        num_training_samples=len(full_dataset),
-        dihedral_epsilon=args.dihedral_epsilon,
-        gnn_epsilon=args.gnn_epsilon,
-        foldseek_epsilon=args.foldseek_epsilon,
-        dual_lr=args.dual_learning_rate
-=======
     # --- Constrained Learning Setup ---
     lagrangian_module = MultiConstraintLagrangian(
         num_training_samples=len(full_dataset),
@@ -290,7 +279,6 @@
         gnn_epsilon=config.training.gnn_epsilon,
         foldseek_epsilon=config.training.foldseek_epsilon,
         dual_lr=config.training.dual_learning_rate
->>>>>>> 272413ab
     ).to(device)
 
     # --- Optimizer, Scheduler, and Scaler ---
