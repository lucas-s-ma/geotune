--- conflicted
+++ resolved
@@ -183,9 +183,6 @@
         self.freeze = freeze
 
         # Import GearNet model from TorchDrug inside the initialization
-<<<<<<< HEAD
-        from torchdrug.models.gearnet import GeometryAwareRelationalGraphNeuralNetwork
-=======
         try:
             from torchdrug.models.gearnet import GeometryAwareRelationalGraphNeuralNetwork
             self.using_torchdrug_gearnet = True
@@ -193,7 +190,6 @@
             print("TorchDrug not available. GearNet cannot be created.")
             self.using_torchdrug_gearnet = False
             return
->>>>>>> f64fef01
 
         # Create actual GearNet model with parameters that work across different TorchDrug versions
         # The exact API can vary depending on the version of TorchDrug you have installed
@@ -311,12 +307,7 @@
             graph = data.Graph(
                 edge_list=torch.cat([edge_list, relation_type], dim=1),
                 num_node=seq_len,
-<<<<<<< HEAD
-                num_relation=7,  # Important: Match the num_relation expected by GearNet
-                node_feature=node_pos  # Use CA coordinates as node features directly
-=======
                 num_relation=7
->>>>>>> f64fef01
             )
             graphs.append(graph)
 
